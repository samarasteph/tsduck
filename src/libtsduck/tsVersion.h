//----------------------------------------------------------------------------
//
// TSDuck - The MPEG Transport Stream Toolkit
// Copyright (c) 2005-2020, Thierry Lelegard
// All rights reserved.
//
// Redistribution and use in source and binary forms, with or without
// modification, are permitted provided that the following conditions are met:
//
// 1. Redistributions of source code must retain the above copyright notice,
//    this list of conditions and the following disclaimer.
// 2. Redistributions in binary form must reproduce the above copyright
//    notice, this list of conditions and the following disclaimer in the
//    documentation and/or other materials provided with the distribution.
//
// THIS SOFTWARE IS PROVIDED BY THE COPYRIGHT HOLDERS AND CONTRIBUTORS "AS IS"
// AND ANY EXPRESS OR IMPLIED WARRANTIES, INCLUDING, BUT NOT LIMITED TO, THE
// IMPLIED WARRANTIES OF MERCHANTABILITY AND FITNESS FOR A PARTICULAR PURPOSE
// ARE DISCLAIMED. IN NO EVENT SHALL THE COPYRIGHT OWNER OR CONTRIBUTORS BE
// LIABLE FOR ANY DIRECT, INDIRECT, INCIDENTAL, SPECIAL, EXEMPLARY, OR
// CONSEQUENTIAL DAMAGES (INCLUDING, BUT NOT LIMITED TO, PROCUREMENT OF
// SUBSTITUTE GOODS OR SERVICES; LOSS OF USE, DATA, OR PROFITS; OR BUSINESS
// INTERRUPTION) HOWEVER CAUSED AND ON ANY THEORY OF LIABILITY, WHETHER IN
// CONTRACT, STRICT LIABILITY, OR TORT (INCLUDING NEGLIGENCE OR OTHERWISE)
// ARISING IN ANY WAY OUT OF THE USE OF THIS SOFTWARE, EVEN IF ADVISED OF
// THE POSSIBILITY OF SUCH DAMAGE.
//
//----------------------------------------------------------------------------
//!
//!  @file
//!  Version identification of TSDuck.
//!
//----------------------------------------------------------------------------

#pragma once
//!
//! TSDuck major version.
//!
#define TS_VERSION_MAJOR 3
//!
//! TSDuck minor version.
//!
#define TS_VERSION_MINOR 20
//!
//! TSDuck commit number (automatically updated by Git hooks).
//!
<<<<<<< HEAD
#define TS_COMMIT 1633
=======
#define TS_COMMIT 1634
>>>>>>> 8ec74319
<|MERGE_RESOLUTION|>--- conflicted
+++ resolved
@@ -44,8 +44,4 @@
 //!
 //! TSDuck commit number (automatically updated by Git hooks).
 //!
-<<<<<<< HEAD
-#define TS_COMMIT 1633
-=======
-#define TS_COMMIT 1634
->>>>>>> 8ec74319
+#define TS_COMMIT 1635