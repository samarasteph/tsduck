//----------------------------------------------------------------------------
//
// TSDuck - The MPEG Transport Stream Toolkit
// Copyright (c) 2005-2018, Thierry Lelegard
// All rights reserved.
//
// Redistribution and use in source and binary forms, with or without
// modification, are permitted provided that the following conditions are met:
//
// 1. Redistributions of source code must retain the above copyright notice,
//    this list of conditions and the following disclaimer.
// 2. Redistributions in binary form must reproduce the above copyright
//    notice, this list of conditions and the following disclaimer in the
//    documentation and/or other materials provided with the distribution.
//
// THIS SOFTWARE IS PROVIDED BY THE COPYRIGHT HOLDERS AND CONTRIBUTORS "AS IS"
// AND ANY EXPRESS OR IMPLIED WARRANTIES, INCLUDING, BUT NOT LIMITED TO, THE
// IMPLIED WARRANTIES OF MERCHANTABILITY AND FITNESS FOR A PARTICULAR PURPOSE
// ARE DISCLAIMED. IN NO EVENT SHALL THE COPYRIGHT OWNER OR CONTRIBUTORS BE
// LIABLE FOR ANY DIRECT, INDIRECT, INCIDENTAL, SPECIAL, EXEMPLARY, OR
// CONSEQUENTIAL DAMAGES (INCLUDING, BUT NOT LIMITED TO, PROCUREMENT OF
// SUBSTITUTE GOODS OR SERVICES; LOSS OF USE, DATA, OR PROFITS; OR BUSINESS
// INTERRUPTION) HOWEVER CAUSED AND ON ANY THEORY OF LIABILITY, WHETHER IN
// CONTRACT, STRICT LIABILITY, OR TORT (INCLUDING NEGLIGENCE OR OTHERWISE)
// ARISING IN ANY WAY OUT OF THE USE OF THIS SOFTWARE, EVEN IF ADVISED OF
// THE POSSIBILITY OF SUCH DAMAGE.
//
//----------------------------------------------------------------------------
//!
//!  @file
//!  Version identification of TSDuck.
//!
//----------------------------------------------------------------------------

#pragma once
//!
//! TSDuck major version.
//!
#define TS_VERSION_MAJOR 3
//!
//! TSDuck minor version.
//!
#define TS_VERSION_MINOR 16
//!
//! TSDuck commit number (automatically updated by Git hooks).
//!
<<<<<<< HEAD
#define TS_COMMIT 1068
=======
#define TS_COMMIT 1072
>>>>>>> 22f853aa
<|MERGE_RESOLUTION|>--- conflicted
+++ resolved
@@ -44,8 +44,4 @@
 //!
 //! TSDuck commit number (automatically updated by Git hooks).
 //!
-<<<<<<< HEAD
-#define TS_COMMIT 1068
-=======
-#define TS_COMMIT 1072
->>>>>>> 22f853aa
+#define TS_COMMIT 1073